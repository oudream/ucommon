--- conflicted
+++ resolved
@@ -457,9 +457,8 @@
 
         ~Key();
 
-<<<<<<< HEAD
         void set(const uint8_t *key, size_t size);
-=======
+
         inline secure::keybytes key() {
             return secure::keybytes(keybuf, keysize);
         }
@@ -468,22 +467,15 @@
             return secure::keybytes(ivbuf, blksize, secure::IV_BUFFER);
         }
 
-        void set(const unsigned char *key, size_t size);
->>>>>>> 6bd07957
-
         bool set(secure::keybytes& key);
 
         void set(const char *cipher, const char *digest);
 
         void set(const char *cipher, const uint8_t *iv, size_t ivsize);
 
-<<<<<<< HEAD
         void assign(const char *key, size_t size, const uint8_t *salt, unsigned rounds);
-=======
+
         bool set(const char *cipher, secure::keybytes& iv);
-
-        void assign(const char *key, size_t size, const unsigned char *salt, unsigned rounds);
->>>>>>> 6bd07957
 
         void assign(const char *key, size_t size = 0);
 
@@ -711,11 +703,7 @@
 
     static void uuid(char *string, const char *name, const uint8_t *ns = NULL);
 
-<<<<<<< HEAD
-    static String uuid(const char *name, const uint8_t *ns = NULL);
-=======
-    static secure::string uuid(const char *name, const unsigned char *ns = NULL);
->>>>>>> 6bd07957
+    static secure::string uuid(const char *name, const uint8_t *ns = NULL);
 
     /**
      * Shortcut for short md5 digests if supported...
