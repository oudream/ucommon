// Copyright (C) 2010-2014 David Sugar, Tycho Softworks.
// Copyright (C) 2015 Cherokees of Idaho.
//
// This file is part of GNU uCommon C++.
//
// GNU uCommon C++ is free software: you can redistribute it and/or modify
// it under the terms of the GNU Lesser General Public License as published
// by the Free Software Foundation, either version 3 of the License, or
// (at your option) any later version.
//
// GNU uCommon C++ is distributed in the hope that it will be useful,
// but WITHOUT ANY WARRANTY; without even the implied warranty of
// MERCHANTABILITY or FITNESS FOR A PARTICULAR PURPOSE.  See the
// GNU Lesser General Public License for more details.
//
// You should have received a copy of the GNU Lesser General Public License
// along with GNU uCommon C++.  If not, see <http://www.gnu.org/licenses/>.

#include "local.h"

namespace ucommon {

bool HMAC::has(const char *id)
{
    return (EVP_get_digestbyname(id) != NULL);
}

void HMAC::set(const char *digest, secure::keybytes key)
{
    secure::init();

    release();

    size_t len = key.size();

    hmactype = EVP_get_digestbyname(digest);
    if(hmactype && len) {
        context = new ::HMAC_CTX;
        HMAC_CTX_init((HMAC_CTX *)context);
        HMAC_Init((HMAC_CTX *)context, *key, (int)len, (const EVP_MD *)hmactype);
    }
}

<<<<<<< HEAD
=======
void HMAC::set(const char *digest, const secure::keybytes& key)
{
    set(digest, (const char *)*key, key.size());
}

>>>>>>> b5c385f5
void HMAC::release(void)
{
    if(context) {
        HMAC_cleanup((HMAC_CTX *)context);
        memset(context, 0, sizeof(HMAC_CTX));
        delete (HMAC_CTX *)context;
        context = NULL;
    }

    bufsize = 0;
    memset(textbuf, 0, sizeof(textbuf));
}

bool HMAC::put(const void *address, size_t size)
{
    if(!context)
        return false;

    HMAC_Update((HMAC_CTX *)context, (const uint8_t *)address, size);
    return true;
}

const uint8_t *HMAC::get(void)
{
    unsigned count = 0;
    unsigned size = 0;

    if(bufsize)
        return buffer;

    if(!context)
        return NULL;

	HMAC_Final((HMAC_CTX *)context, buffer, &size);
	release();

	if(!size)
		return NULL;

    bufsize = size;

    while(count < bufsize) {
        snprintf(textbuf + (count * 2), 3, "%2.2x", buffer[count]);
        ++count;
    }
    return buffer;
}

} // namespace ucommon<|MERGE_RESOLUTION|>--- conflicted
+++ resolved
@@ -25,7 +25,7 @@
     return (EVP_get_digestbyname(id) != NULL);
 }
 
-void HMAC::set(const char *digest, secure::keybytes key)
+void HMAC::set(const char *digest, const secure::keybytes& key)
 {
     secure::init();
 
@@ -41,14 +41,6 @@
     }
 }
 
-<<<<<<< HEAD
-=======
-void HMAC::set(const char *digest, const secure::keybytes& key)
-{
-    set(digest, (const char *)*key, key.size());
-}
-
->>>>>>> b5c385f5
 void HMAC::release(void)
 {
     if(context) {
