--- conflicted
+++ resolved
@@ -363,11 +363,7 @@
     hmacid = 0;
     textbuf[0] = 0;
 
-<<<<<<< HEAD
     set(digest, key);
-=======
-    set(digest, (const char *)*key, key.size() / 8);
->>>>>>> 6e225450
 }
 
 HMAC::~HMAC()
