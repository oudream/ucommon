// Copyright (C) 2010-2014 David Sugar, Tycho Softworks.
// Copyright (C) 2015 Cherokees of Idaho.
//
// This file is part of GNU uCommon C++.
//
// GNU uCommon C++ is free software: you can redistribute it and/or modify
// it under the terms of the GNU Lesser General Public License as published
// by the Free Software Foundation, either version 3 of the License, or
// (at your option) any later version.
//
// GNU uCommon C++ is distributed in the hope that it will be useful,
// but WITHOUT ANY WARRANTY; without even the implied warranty of
// MERCHANTABILITY or FITNESS FOR A PARTICULAR PURPOSE.  See the
// GNU Lesser General Public License for more details.
//
// You should have received a copy of the GNU Lesser General Public License
// along with GNU uCommon C++.  If not, see <http://www.gnu.org/licenses/>.

#include "local.h"

namespace ucommon {

Digest::Digest()
{
    hashtype = NULL;
    hashid = 0;
    context = NULL;
    bufsize = 0;
    textbuf[0] = 0;
}

Digest::Digest(const char *type)
{
    hashtype = NULL;
    hashid = 0;
    context = NULL;
    bufsize = 0;
    textbuf[0] = 0;

    set(type);
}

Digest::~Digest()
{
    release();
    memset(buffer, 0, sizeof(buffer));
}

secure::string Digest::str(void)
{
    if(!bufsize)
        get();

    if(!bufsize)
        return secure::string();

    return secure::string(textbuf);
}

secure::keybytes Digest::key(void)
{
    if(!bufsize)
        get();

    if(!bufsize)
        return secure::keybytes();

    return secure::keybytes(buffer, bufsize);
}

secure::string Digest::uuid(const char *name, const uint8_t *ns)
{
    unsigned mask = 0x50;
    const char *type = "sha1";
    if(!has("sha1")) {
        mask = 0x30;
        type = "md5";
    }

    Digest md(type);
    if(ns)
        md.put(ns, 16);
    md.puts(name);
    uint8_t *buf = (uint8_t *)md.get();

    buf[6] &= 0x0f;
    buf[6] |= mask;
    buf[8] &= 0x3f;
    buf[8] |= 0x80;

    char str[40];
    String::hexdump(buf, str, "4-2-2-2-6");
    return secure::string(str);
}

secure::keybytes Digest::md5(const uint8_t *mem, size_t size)
{
    if(!mem || !size || !has("md5"))
        return secure::keybytes();

    digest_t digest("md5");
    digest.put(mem, size);
    mem = digest.get();
    return secure::keybytes(mem, digest.size(), secure::KEY_DIGEST);
}

secure::keybytes Digest::sha1(const uint8_t *mem, size_t size)
{
    if(!mem || !size || !has("sha1"))
        return secure::keybytes();

    digest_t digest("sha1");
    digest.put(mem, size);
    mem = digest.get();
    return secure::keybytes(mem, digest.size(), secure::KEY_DIGEST);
}

secure::keybytes Digest::sha256(const uint8_t *mem, size_t size)
{
    if(!has("sha256") || !mem || !size)
        return secure::keybytes();

    digest_t digest("sha256");
    digest.put(mem, size);
    mem = digest.get();
    return secure::keybytes(mem, digest.size(), secure::KEY_DIGEST);
}

secure::keybytes Digest::sha384(const uint8_t *mem, size_t size)
{
    if(!mem || !has("sha384") || !size)
        return secure::keybytes();

    digest_t digest("sha384");
    digest.put(mem, size);
    mem = digest.get();
    return secure::keybytes(mem, digest.size(), secure::KEY_DIGEST);
}

secure::string Digest::md5(const char *text)
{
    if(!text || !has("md5"))
        return secure::string();

    digest_t digest("md5");
    digest.puts(text);
    return secure::string(*digest, secure::MD5_DIGEST);
}

secure::string Digest::sha1(const char *text)
{
    if(!text || !has("sha1"))
        return secure::string();

    digest_t digest("sha1");
    digest.puts(text);
    return secure::string(*digest, secure::SHA_DIGEST);
}

secure::string Digest::sha256(const char *text)
{
    if(!text || !has("sha256"))
        return secure::string();

    digest_t digest("sha256");
    digest.puts(text);
    return secure::string(*digest, secure::SHA_DIGEST);
}

secure::string Digest::sha384(const char *text)
{
    if(!text || !has("sha384"))
        return secure::string();

    digest_t digest("sha384");
    digest.puts(text);
    return secure::string(*digest, secure::SHA_DIGEST);
}

secure::keybytes HMAC::sha256(secure::keybytes key, const uint8_t *mem, size_t size)
{
    if(!mem || !has("sha256"))
        return secure::keybytes();

	hmac_t hmac("sha256", key);
    hmac.put(mem, size);
    mem = hmac.get();
    return secure::keybytes(mem, hmac.size(), secure::KEY_DIGEST);
}

secure::keybytes HMAC::sha384(secure::keybytes key, const uint8_t *mem, size_t size)
{
    if(!mem || !has("sha384"))
        return secure::keybytes();

	hmac_t hmac("sha384", key);
    hmac.put(mem, size);
    mem = hmac.get();
    return secure::keybytes(mem, hmac.size(), secure::KEY_DIGEST);
}

#if defined(_MSWINDOWS_)

static void cexport(HCERTSTORE ca, FILE *fp)
{
    PCCERT_CONTEXT cert = NULL;
    const uint8_t *cp;
    char buf[80];

    while ((cert = CertEnumCertificatesInStore(ca, cert)) != NULL) {
        fprintf(fp, "-----BEGIN CERTIFICATE-----\n");
        size_t total = cert->cbCertEncoded;
        size_t count;
        cp = (const uint8_t *)cert->pbCertEncoded;
        while(total) {
            count = String::b64encode(buf, cp, total, 64);
            if(count)
                fprintf(fp, "%s\n", buf);
            total -= count;
            cp += count;
        }
        fprintf(fp, "-----END CERTIFICATE-----\n");
    }
}

const char *secure::oscerts(void)
{
    const char *path = "c:/temp/ca-bundle.crt";
    if(!is_file(path)) {
        if(oscerts(path))
            return NULL;
    }
    return path;
}

int secure::oscerts(const char *pathname)
{
    bool caset = false;
    string_t target;

    if(pathname[1] == ':' || pathname[0] == '/' || pathname[0] == '\\')
        target = pathname;
    else
        target = shell::path(shell::USER_CONFIG) + "/" + pathname;

    FILE *fp = fopen(*target, "wt");

    if(!fp)
        return ENOSYS;

    HCERTSTORE ca = CertOpenSystemStoreA((HCRYPTPROV)NULL, "ROOT");
    if(ca) {
        caset = true;
        cexport(ca, fp);
        CertCloseStore(ca, 0);
    }

    ca = CertOpenSystemStoreA((HCRYPTPROV)NULL, "CA");
    if(ca) {
        caset = true;
        cexport(ca, fp);
        CertCloseStore(ca, 0);
    }

    fclose(fp);

    if(!caset) {
        fsys::erase(*target);
        return ENOSYS;
    }
    return 0;
}

#else
const char *secure::oscerts(void)
{
    if(is_file("/etc/ssl/certs/ca-certificates.crt"))
        return "/etc/ssl/certs/ca-certificates.crt";

    if(is_file("/etc/pki/tls/ca-bundle.crt"))
        return "/etc/pki/tls/ca-bundle.crt";

    if(is_file("/etc/ssl/ca-bundle.pem"))
        return "/etc/ssl/ca-bundle.pem";

    return NULL;
}

int secure::oscerts(const char *pathname)
{
    string_t source = oscerts();
    string_t target;

    if(pathname[0] == '/')
        target = pathname;
    else
        target = shell::path(shell::USER_CONFIG) + "/" + pathname;

    if(!source)
        return ENOSYS;

    return fsys::copy(*source, *target);
}
#endif

void secure::uuid(char *str)
{
    static uint8_t buf[16];
    static Timer::tick_t prior = 0l;
    static unsigned short seq;
    Timer::tick_t current = Timer::ticks();

    Mutex::protect(&buf);

    // get our (random) node identifier...
    if(!prior)
        Random::fill(buf + 10, 6);

    if(current == prior)
        ++seq;
    else
        Random::fill((uint8_t *)&seq, sizeof(seq));

    buf[8] = (uint8_t)((seq >> 8) & 0xff);
    buf[9] = (uint8_t)(seq & 0xff);
    buf[3] = (uint8_t)(current & 0xff);
    buf[2] = (uint8_t)((current >> 8) & 0xff);
    buf[1] = (uint8_t)((current >> 16) & 0xff);
    buf[0] = (uint8_t)((current >> 24) & 0xff);
    buf[5] = (uint8_t)((current >> 32) & 0xff);
    buf[4] = (uint8_t)((current >> 40) & 0xff);
    buf[7] = (uint8_t)((current >> 48) & 0xff);
    buf[6] = (uint8_t)((current >> 56) & 0xff);

    buf[6] &= 0x0f;
    buf[6] |= 0x10;
    buf[8] |= 0x80;
    String::hexdump(buf, str, "4-2-2-2-6");
    Mutex::release(&buf);
}

secure::string secure::uuid(void)
{
    char buf[38];
    uuid(buf);
    return secure::string(buf);
}

HMAC::HMAC()
{
    hmactype = NULL;
    hmacid = 0;
    context = NULL;
    bufsize = 0;
    textbuf[0] = 0;
}

<<<<<<< HEAD
HMAC::HMAC(const char *digest, secure::keybytes key)
=======
HMAC::HMAC(const char *digest, const char *key, size_t len)
{
    context = NULL;
    bufsize = 0;
    hmactype = NULL;
    hmacid = 0;
    textbuf[0] = 0;

    set(digest, key, len);
}

HMAC::HMAC(const char *digest, const secure::keybytes& key)
>>>>>>> b5c385f5
{
    context = NULL;
    bufsize = 0;
    hmactype = NULL;
    hmacid = 0;
    textbuf[0] = 0;

    set(digest, key);
}

HMAC::~HMAC()
{
    release();
    memset(buffer, 0, sizeof(buffer));
}

secure::string HMAC::str(void)
{
    if(!bufsize)
        get();

    if(!bufsize)
        return secure::string();

    return secure::string(textbuf);
}

secure::keybytes HMAC::key(void)
{
    if(!bufsize)
        get();

    if(!bufsize)
        return secure::keybytes();

    return secure::keybytes(buffer, bufsize);
}

Cipher::Key::Key(const char *cipher)
{
    hashtype = algotype = NULL;
    hashid = algoid = 0;

    secure::init();

    set(cipher);
}

Cipher::Key::Key(const char *cipher, const uint8_t *iv, size_t ivsize)
{
    hashtype = algotype = NULL;
    hashid = algoid = 0;

    secure::init();

    set(cipher, iv, ivsize);
}

Cipher::Key::Key(const char *cipher, secure::keybytes& iv)
{
    hashtype = algotype = NULL;
    hashid = algoid = 0;

    secure::init();

    if(iv.type() == secure::IV_BUFFER)
        set(cipher, *iv, iv.size() / 8);
    else
        set(cipher);
}

Cipher::Key::Key(const char *cipher, const char *digest)
{
    hashtype = algotype = NULL;
    hashid = algoid = 0;

    secure::init();
    set(cipher, digest);
}

Cipher::Key::Key(const char *cipher, const char *digest, const char *text, size_t size, const uint8_t *salt, unsigned rounds)
{
    hashtype = algotype = NULL;
    hashid = algoid = 0;

    secure::init();

    set(cipher, digest);
    assign(text, size, salt, rounds);
}

Cipher::Key::Key()
{
    secure::init();
    clear();
}

Cipher::Key::~Key()
{
    clear();
}

bool Cipher::Key::operator==(const Key& other) const
{
    if(!keysize && !other.keysize)
        return true;

    if(keysize != other.keysize)
        return false;

    return !memcmp(keybuf, other.keybuf, keysize);
}

void Cipher::Key::b64(const char *key)
{
    clear();
    String::b64decode(keybuf, key, sizeof(keybuf));
}

void Cipher::Key::set(const uint8_t *key, size_t size)
{
    if(!size || size >= sizeof(keybuf))
        return;

    memcpy(keybuf, key, size);
}

void Cipher::Key::set(const char *cipher, const uint8_t *iv, size_t ivsize)
{
    set(cipher);
    if(blksize != ivsize)
        clear();

    if(!blksize)
        return;

    memcpy(ivbuf, iv, ivsize);
}

size_t Cipher::Key::get(uint8_t *keyout, uint8_t *ivout)
{
    size_t size = 0;
    if(keysize) {
        size += keysize;
        memcpy(keyout, keybuf, keysize);
        if(ivout) {
            memcpy(ivout, ivbuf, blksize);
            size += blksize;
        }
    }
    return size;
}

bool Cipher::Key::set(const char *cipher, const secure::keybytes& iv)
{
    const uint8_t *ivp = *iv;
    size_t size = iv.size() / 8;

    if(!ivp)
        return false;

    if(iv.type() != secure::IV_BUFFER)
        return false;

    if(size != blksize)
        return false;

    set(cipher, ivp, size);
    return true;
}

bool Cipher::Key::set(const secure::keybytes& key) 
{
    const uint8_t *kvp = *key;
    size_t size = key.size() / 8;

    if(!kvp)
        return false;

    if(key.type() != secure::UNPAIRED_KEYTYPE)
        return false;

    if(size != keysize)
        return false;

    set(kvp, size);
    return true;
}

secure::string Cipher::Key::b64(void)
{
    secure::string bytes;
    bytes.b64(keybuf, keysize);
    return bytes;
}

void Cipher::Key::clear(void)
{
    algotype = NULL;
    hashtype = NULL;
    algoid = hashid = 0;
    keysize = blksize = 0;

    zerofill(keybuf, sizeof(keybuf));
    zerofill(ivbuf, sizeof(ivbuf));
}

Cipher::Cipher(const key_t key, mode_t mode, uint8_t *address, size_t size)
{
    bufaddr = NULL;
    bufsize = bufpos = 0;
    context = NULL;
    set(key, mode, address, size);
}

Cipher::Cipher()
{
    bufaddr = NULL;
    bufsize = bufpos = 0;
    context = NULL;
}

Cipher::~Cipher()
{
    flush();
    release();
}

size_t Cipher::flush(void)
{
    size_t total = bufpos;

    if(bufpos && bufsize) {
        push(bufaddr, bufpos);
        bufpos = 0;
    }
    bufaddr = NULL;
    return total;
}

size_t Cipher::puts(const char *text)
{
    char padbuf[64];
    if(!text || !bufaddr)
        return 0;

    size_t len = strlen(text) + 1;
    size_t pad = len % keys.iosize();

    put((const uint8_t *)text, len - pad);
    if(pad) {
        memcpy(padbuf, text + len - pad, pad);
        memset(padbuf + pad, 0, keys.iosize() - pad);
        put((const uint8_t *)padbuf, keys.iosize());
        zerofill(padbuf, sizeof(padbuf));
    }
    return flush();
}

void Cipher::set(uint8_t *address, size_t size)
{
    flush();
    bufsize = size;
    bufaddr = address;
    bufpos = 0;
}

size_t Cipher::process(uint8_t *buf, size_t len, bool flag)
{
    set(buf);
    if(flag)
        return pad(buf, len);
    else
        return put(buf, len);
}

int Random::get(void)
{
    uint16_t v;;
    fill((uint8_t *)&v, sizeof(v));
    v /= 2;
    return (int)v;
}

int Random::get(int min, int max)
{
    unsigned rand;
    int range = max - min + 1;
    unsigned umax;

    if(max < min)
        return 0;

    memset(&umax, 0xff, sizeof(umax));

    do {
        fill((uint8_t *)&rand, sizeof(rand));
    } while(rand > umax - (umax % range));

    return min + (rand % range);
}

double Random::real(void)
{
    unsigned umax;
    unsigned rand;

    memset(&umax, 0xff, sizeof(umax));
    fill((uint8_t *)&rand, sizeof(rand));

    return ((double)rand) / ((double)umax);
}

double Random::real(double min, double max)
{
    return real() * (max - min) + min;
}

void Random::uuid(char *str)
{
    uint8_t buf[16];

    fill(buf, sizeof(buf));
    buf[6] &= 0x0f;
    buf[6] |= 0x40;
    buf[8] &= 0x3f;
    buf[8] |= 0x80;
    String::hexdump(buf, str, "4-2-2-2-6");
}

secure::string Random::uuid(void)
{
    char buf[38];
    uuid(buf);
    return secure::string(buf);
}

} // namespace ucommon<|MERGE_RESOLUTION|>--- conflicted
+++ resolved
@@ -355,22 +355,7 @@
     textbuf[0] = 0;
 }
 
-<<<<<<< HEAD
-HMAC::HMAC(const char *digest, secure::keybytes key)
-=======
-HMAC::HMAC(const char *digest, const char *key, size_t len)
-{
-    context = NULL;
-    bufsize = 0;
-    hmactype = NULL;
-    hmacid = 0;
-    textbuf[0] = 0;
-
-    set(digest, key, len);
-}
-
 HMAC::HMAC(const char *digest, const secure::keybytes& key)
->>>>>>> b5c385f5
 {
     context = NULL;
     bufsize = 0;
