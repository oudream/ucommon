# Copyright (C) 2010-2014 David Sugar, Tycho Softworks.
# Copyright (C) 2015 Cherokees of Idaho.
#
# This file is free software; as a special exception the author gives
# unlimited permission to copy and/or distribute it, with or without
# modifications, as long as this notice is preserved.
#
# This program is distributed in the hope that it will be useful, but
# WITHOUT ANY WARRANTY, to the extent permitted by law; without even the
# implied warranty of MERCHANTABILITY or FITNESS FOR A PARTICULAR PURPOSE.

MAINTAINERCLEANFILES = Makefile.in Makefile
RELEASE = -version-info $(LT_VERSION)
AM_CXXFLAGS = -I$(top_srcdir)/inc @UCOMMON_FLAGS@

noinst_HEADERS = local.h md5.h sha1.h sha2.h brg_types.h brg_endian.h
lib_LTLIBRARIES = libusecure.la

libusecure_la_LDFLAGS = ../corelib/libucommon.la @SECURE_LIBS@ @UCOMMON_LIBS@ $(RELEASE)
<<<<<<< HEAD
libusecure_la_SOURCES = secure.cpp digest.cpp random.cpp cipher.cpp \
	hmac.cpp sstream.cpp md5.cpp sha1.cpp common.cpp sectypes.cpp \
	rsa.cpp
=======
libusecure_la_SOURCES = secure.cpp ssl.cpp digest.cpp random.cpp cipher.cpp \
	hmac.cpp sstream.cpp md5.cpp sha1.cpp sha2.cpp \
	common.cpp sectypes.cpp rsa.cpp
>>>>>>> f5136734
<|MERGE_RESOLUTION|>--- conflicted
+++ resolved
@@ -17,12 +17,6 @@
 lib_LTLIBRARIES = libusecure.la
 
 libusecure_la_LDFLAGS = ../corelib/libucommon.la @SECURE_LIBS@ @UCOMMON_LIBS@ $(RELEASE)
-<<<<<<< HEAD
 libusecure_la_SOURCES = secure.cpp digest.cpp random.cpp cipher.cpp \
-	hmac.cpp sstream.cpp md5.cpp sha1.cpp common.cpp sectypes.cpp \
-	rsa.cpp
-=======
-libusecure_la_SOURCES = secure.cpp ssl.cpp digest.cpp random.cpp cipher.cpp \
 	hmac.cpp sstream.cpp md5.cpp sha1.cpp sha2.cpp \
 	common.cpp sectypes.cpp rsa.cpp
->>>>>>> f5136734
