--- conflicted
+++ resolved
@@ -37,7 +37,7 @@
 {
     release();
 
-    size_t len = key.size();
+    size_t len = key.size() / 8;
     if(!len)
         return;
 
@@ -53,14 +53,6 @@
     }
 }
 
-<<<<<<< HEAD
-=======
-void HMAC::set(const char *digest, const secure::keybytes& key)
-{
-    set(digest, (const char *)*key, key.size() / 8);
-}
-
->>>>>>> 6e225450
 void HMAC::release(void)
 {
     if(context && hmactype) {
