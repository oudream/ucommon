// Copyright (C) 2010-2014 David Sugar, Tycho Softworks.
// Copyright (C) 2015 Cherokees of Idaho.
//
// This file is part of GNU uCommon C++.
//
// GNU uCommon C++ is free software: you can redistribute it and/or modify
// it under the terms of the GNU Lesser General Public License as published
// by the Free Software Foundation, either version 3 of the License, or
// (at your option) any later version.
//
// GNU uCommon C++ is distributed in the hope that it will be useful,
// but WITHOUT ANY WARRANTY; without even the implied warranty of
// MERCHANTABILITY or FITNESS FOR A PARTICULAR PURPOSE.  See the
// GNU Lesser General Public License for more details.
//
// You should have received a copy of the GNU Lesser General Public License
// along with GNU uCommon C++.  If not, see <http://www.gnu.org/licenses/>.

#include "local.h"

// for older/broken versions of gnutls_hmac_init headers

namespace ucommon {

class __LOCAL __multicode
{
public:
    int code;

    inline operator HMAC_ID()
        {return (HMAC_ID)code;}

    inline operator MD_ID()
        {return (MD_ID)code;}
};

void HMAC::release(void)
{
    if(context) {
        gnutls_hmac_deinit((HMAC_CTX)context, buffer);
        context = NULL;
    }

    bufsize = 0;
    textbuf[0] = 0;
    hmacid = 0;
}

int __context::map_hmac(const char *type)
{
    if(eq_case(type, "sha") || eq_case(type, "sha1") || eq_case(type, "sha160")) 
        return GNUTLS_MAC_SHA1;
    else if(eq_case(type, "sha256"))
        return GNUTLS_MAC_SHA256;
    else if(eq_case(type, "sha224"))
        return GNUTLS_MAC_SHA224;
    else if(eq_case(type, "sha384"))
        return GNUTLS_MAC_SHA384;
    else if(eq_case(type, "sha512"))
        return GNUTLS_MAC_SHA512;
    else if(eq_case(type, "md5"))
        return GNUTLS_MAC_MD5;
    else if(eq_case(type, "md2"))
        return GNUTLS_MAC_MD2;
    else if(eq_case(type, "rmd160"))
        return GNUTLS_MAC_RMD160;
    else
        return 0;
}

void HMAC::set(const char *digest, secure::keybytes key)
{
    secure::init();

    release();

    size_t len = key.size();

    if(!len)
        return;

    hmacid = __context::map_hmac(digest);

    __multicode id;
    id.code = hmacid;

    if(hmacid)
<<<<<<< HEAD
        gnutls_hmac_init((HMAC_CTX *)&context, id, *key, len);
=======
        gnutls_hmac_init((HMAC_CTX *)&context, id, key, len);
}

void HMAC::set(const char *digest, const secure::keybytes& key)
{
    set(digest, (const char *)*key, key.size());
>>>>>>> b5c385f5
}

bool HMAC::has(const char *type)
{
    HMAC_ID id = (HMAC_ID)__context::map_hmac(type);

    if(!id || (gnutls_hmac_get_len(id) < 1))
        return false;

    return true;
}

bool HMAC::put(const void *address, size_t size)
{
    if(!context || hmacid == 0)
        return false;

    gnutls_hmac((HMAC_CTX)context, address, size);
    return true;
}

const uint8_t *HMAC::get(void)
{
    unsigned count = 0;
    unsigned size = 0;

    if(bufsize)
        return buffer;

    if(!context || hmacid == 0)
        return NULL;

    size = gnutls_hmac_get_len((HMAC_ID)hmacid);
    release();

    bufsize = size;

    while(count < bufsize) {
        snprintf(textbuf + (count * 2), 3, "%2.2x",
buffer[count]);
        ++count;
    }
    return buffer;
}

} // namespace ucommon<|MERGE_RESOLUTION|>--- conflicted
+++ resolved
@@ -68,7 +68,7 @@
         return 0;
 }
 
-void HMAC::set(const char *digest, secure::keybytes key)
+void HMAC::set(const char *digest, const secure::keybytes& key)
 {
     secure::init();
 
@@ -85,16 +85,7 @@
     id.code = hmacid;
 
     if(hmacid)
-<<<<<<< HEAD
         gnutls_hmac_init((HMAC_CTX *)&context, id, *key, len);
-=======
-        gnutls_hmac_init((HMAC_CTX *)&context, id, key, len);
-}
-
-void HMAC::set(const char *digest, const secure::keybytes& key)
-{
-    set(digest, (const char *)*key, key.size());
->>>>>>> b5c385f5
 }
 
 bool HMAC::has(const char *type)
